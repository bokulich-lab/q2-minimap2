--- conflicted
+++ resolved
@@ -24,12 +24,9 @@
     - samtools
     - minimap2
     - beautifulsoup4
-<<<<<<< HEAD
     - nanoplot
-=======
     - chopper
     - gzip
->>>>>>> 16658610
 
 test:
   requires:
