--- conflicted
+++ resolved
@@ -13,11 +13,8 @@
 from .filter_paired_end_reads import filter_paired_end_reads
 from .filter_single_end_reads import filter_single_end_reads
 from .minimap2_search import minimap2_search
-<<<<<<< HEAD
 from .nanoplot_stats import stats
-=======
 from .trim_long_reads import trim
->>>>>>> 16658610
 
 __version__ = get_versions()["version"]
 del get_versions
@@ -30,9 +27,6 @@
     "classify_consensus_minimap2",
     "_find_consensus_annotation",
     "extract_seqs",
-<<<<<<< HEAD
     "stats",
-=======
     "trim",
->>>>>>> 16658610
 ]